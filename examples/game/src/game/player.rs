use std::{ time::Duration, cmp::{ min, max, Ordering } };

use clockwork::{
    input_state::InputState,
    input::Key,
    graphics_context::{ RenderOperation, QUAD_MESH, TextureId },
};
use glam::{ IVec2, Mat4 };
use num_traits::abs;
use super::{ tiles::Tiles, aabb::Aabb, constants::{ Unit, UnitVec2, UnitVec2Trait } };

pub struct Player {
    /// Maximum the speed the player can reach itself via running.
    pub max_run: Unit,

    /// How fast the player accelerates when running.
    pub run_accel: Unit,

    /// When the player stops running, how fast they deccelerate.
    pub run_deccel: Unit,

    /// How strong the players jump is
    pub jump_power: Unit,

    /// How long a jump input will be registered after is has been inputted.
    ///
    /// This is so if the player "jumps" right before they touch the ground, a
    /// jump is still triggered.
    pub jump_buffering: Duration,

    /// How many frames the player as before gravity starts applying.
    ///
    /// This is calculated in frames rather then in real time because it impacts
    /// game physics. The `cayote_timer` variable is updated every time `update()` is called,
    /// and when a player becomes grounded the timer is set to this `cayote_time`.
    pub cayote_time: u32,

    pub position: UnitVec2,
    pub velocity: UnitVec2,

    /// Timer for "cayote time", where the player can still jump for a period of time after walking
    /// off a ledge.
    pub cayote_timer: u32,
}

impl Default for Player {
    fn default() -> Self {
        Self {
            max_run: 256,
            run_accel: 32,
<<<<<<< HEAD
            run_deccel: 16,
            jump_buffering: Duration::from_millis(50),
            cayote_time: 8,
=======
            run_deccel: 24,
            jump_power: 512,
            jump_buffering: Duration::from_millis(200),
>>>>>>> 34dd9b59
            position: UnitVec2::ZERO,
            velocity: UnitVec2::ZERO,
            cayote_timer: 0,
        }
    }
}

impl Player {
    /// Applies input to the player, as well as handles collisions with tiles.
    pub fn update(&mut self, tiles: &Tiles, input_state: &InputState) {
        let right = input_state.check_pressed(Key::D) as Unit;
        let left = input_state.check_pressed(Key::A) as Unit;
        let jump = input_state.check_pressed_within(Key::Space, self.jump_buffering);

        // Modify Velocity
        // =======================================================================
        // horizontal movement
        let horizontal_input = right - left;
        self.velocity.x += match horizontal_input {
            0 => {
                let damp = min(self.run_deccel, abs(self.velocity.x));
                -num_traits::sign::signum(self.velocity.x) * damp
            }
            _ => {
                let accel = horizontal_input * self.run_accel;
                if horizontal_input > 0 {
                    min(accel, self.max_run - self.velocity.x)
                } else {
                    max(accel, -self.max_run - self.velocity.x)
                }
            }
        };

        // jump or gravity
        if self.cayote_timer > 0 && jump {
            self.cayote_timer = 0;
            self.velocity.y = -500;
        } else {
            self.velocity.y += 30;
        }

        // Apply Velocity and Fix
        // =======================================================================
        self.position.y += self.velocity.y;

        // Fix for vertical collision
        let mut aabb = Aabb {
            top_left: self.position,
            dimensions: IVec2 { x: 1000, y: 1000 },
        };
        if let Some(tile_aabb) = tiles.check_collision(&aabb) {
            self.position.y = match self.velocity.y.cmp(&0) {
                Ordering::Less => tile_aabb.y_bottom(),
                Ordering::Equal => panic!("Collision w/ no movement!"),
                Ordering::Greater => {
                    // side effect here a lil ugly
                    self.cayote_timer = self.cayote_time;
                    tile_aabb.y_top() - aabb.height()
                }
            };

<<<<<<< HEAD
            self.velocity.y = 0;
        } else {
            self.cayote_timer = self.cayote_timer.saturating_sub(1);
=======
            self.velocity.y = if self.velocity.y > 0 && jump { -self.jump_power } else { 0 };
>>>>>>> 34dd9b59
        }

        // apply horizontal velocity
        self.position.x += self.velocity.x;

        // fix for horizontal collisino
        aabb.top_left = self.position;
        if let Some(tile_aabb) = tiles.check_collision(&aabb) {
            self.position.x = match self.velocity.x.cmp(&0) {
                Ordering::Less => tile_aabb.x_right(),
                Ordering::Equal => panic!("Collision w/ no movement!"),
                Ordering::Greater => tile_aabb.x_left() - aabb.width(),
            };
            self.velocity.x = 0;
        }
    }

    pub fn get_render_operation(&self, texture: TextureId) -> RenderOperation {
        RenderOperation {
            transform: Mat4::from_translation(
                self.position.to_render_vec2().extend(0.0)
            ).to_cols_array_2d(),
            texture,
            mesh: QUAD_MESH,
        }
    }
}<|MERGE_RESOLUTION|>--- conflicted
+++ resolved
@@ -48,15 +48,10 @@
         Self {
             max_run: 256,
             run_accel: 32,
-<<<<<<< HEAD
             run_deccel: 16,
+            jump_power: 450,
             jump_buffering: Duration::from_millis(50),
             cayote_time: 8,
-=======
-            run_deccel: 24,
-            jump_power: 512,
-            jump_buffering: Duration::from_millis(200),
->>>>>>> 34dd9b59
             position: UnitVec2::ZERO,
             velocity: UnitVec2::ZERO,
             cayote_timer: 0,
@@ -93,7 +88,7 @@
         // jump or gravity
         if self.cayote_timer > 0 && jump {
             self.cayote_timer = 0;
-            self.velocity.y = -500;
+            self.velocity.y = -self.jump_power;
         } else {
             self.velocity.y += 30;
         }
@@ -118,13 +113,9 @@
                 }
             };
 
-<<<<<<< HEAD
             self.velocity.y = 0;
         } else {
             self.cayote_timer = self.cayote_timer.saturating_sub(1);
-=======
-            self.velocity.y = if self.velocity.y > 0 && jump { -self.jump_power } else { 0 };
->>>>>>> 34dd9b59
         }
 
         // apply horizontal velocity
